from ai_core import AICore
from ai_brochure_config import AIBrochureConfig
from extractor_of_relevant_links import ExtractorOfRelevantLinks
from website import Website
from openai.types.responses import Response
from rich.console import Console
from rich.markdown import Markdown
from requests import Session
from concurrent.futures import ThreadPoolExecutor, as_completed
from json import loads

class BrochureCreator(AICore[str]):
    """
    Builds a short Markdown brochure for a company or individual by:
    - extracting relevant links from the website,
    - inferring the entity name and status,
    - and prompting the model using the collected page content.
    """

    @property
    def _website(self) -> Website:
        """Return the main Website instance to analyze."""
        return self.__website

    @property
    def _extractor(self) -> ExtractorOfRelevantLinks:
        """Return the helper responsible for extracting relevant links."""
        return self.__extractor

    def __init__(self, config: AIBrochureConfig, website: Website) -> None:
        """
        Initialize the brochure creator with configuration and target website.

        Parameters:
            config: AI and runtime configuration.
            website: The root website to analyze and summarize.
        """
        system_behavior: str = ("You are an assistant that analyzes the contents of several relevant pages from a company website "
                                "and creates a short brochure about the company for prospective customers, investors and recruits. "
                                "Include details of company culture, customers and careers/jobs if information is available. ")
        super().__init__(config, system_behavior)
        self.__website: Website = website
        self.__extractor: ExtractorOfRelevantLinks = ExtractorOfRelevantLinks(config, website)

    def create_brochure(self) -> str:
        """
        Create a short Markdown brochure based on the website's content.

        Returns:
            A Markdown string with the brochure, or a fallback message if no relevant pages were found.
        """
        relevant_pages: list[dict[str, str | Website]] = self._get_relevant_pages()
        if not relevant_pages:
            return "No relevant pages found to create a brochure."

        brochure_prompt_part: str = self._form_brochure_prompt(relevant_pages)
        inferred_company_name, inferred_status = self._infer_entity(brochure_prompt_part)

        full_brochure_prompt: str = self._form_full_prompt(inferred_company_name, inferred_status)
        response: str = self.ask(full_brochure_prompt)
        return response

    def _get_relevant_pages(self) -> list[dict[str, str | Website]]:
        """
        Resolve relevant links into Website objects using a shared session and concurrency.
        """
        relevant_pages: list[dict[str, str | Website]] = []
        relevant_links: list[dict[str, str]] = self._extractor.extract_relevant_links()["links"]
        # Limit the number of pages to fetch to keep latency and token usage reasonable.
        MAX_PAGES: int = 6
        links_subset = relevant_links[:MAX_PAGES]

        def build_page(item: dict[str, str], session: Session) -> dict[str, str | Website] | None:
            try:
                url = str(item["url"])
                page_type = str(item["type"])
                return {"type": page_type, "page": Website(url, session=session)}
            except Exception:
                return None

        with Session() as session, ThreadPoolExecutor(max_workers=4) as executor:
            futures = [executor.submit(build_page, link, session) for link in links_subset]
            for fut in as_completed(futures):
                res = fut.result()
                if res:
                    relevant_pages.append(res)

        return relevant_pages

    def _truncate_text(self, text: str, limit: int) -> str:
        """
        Truncate text to 'limit' characters to reduce tokens and latency.
        """
        if len(text) <= limit:
            return text
        return text[: max(0, limit - 20)] + "... [truncated]"

    def _form_brochure_prompt(self, relevant_pages: list[dict[str, str | Website]]) -> str:
        """
        Assemble a prompt that includes the main page and relevant pages' titles and text.

        Parameters:
            relevant_pages: List of page descriptors returned by _get_relevant_pages.

        Returns:
            A prompt string containing quoted sections per page.
        """
        QUOTE_DELIMITER: str = "\n\"\"\"\n"
        MAX_MAIN_CHARS = 6000
        MAX_PAGE_CHARS = 3000
        prompt: str = (
            f"Main page:{QUOTE_DELIMITER}"
            f"Title: {self._website.title}\n"
            f"Text:\n{self._truncate_text(self._website.text, MAX_MAIN_CHARS)}{QUOTE_DELIMITER}\n"
        )

        for page in relevant_pages:
            if isinstance(page['page'], Website) and not page['page'].fetch_failed:
<<<<<<< HEAD
                prompt += (
                    f"{page['type']}:{QUOTE_DELIMITER}"
                    f"Title: {page['page'].title}\n"
                    f"Text:\n{self._truncate_text(page['page'].text, MAX_PAGE_CHARS)}{QUOTE_DELIMITER}\n"
                )
=======
                prompt += f"{page['type']}:{QUOTE_DELIMETER}Title: {page['page'].title}\nText:\n{page['page'].text}{QUOTE_DELIMETER}\n"
        QUOTE_DELIMITER: str = "\n\"\"\"\n"
        prompt: str = f"Main page:{QUOTE_DELIMITER}Title: {self._website.title}\nText:\n{self._website.text}{QUOTE_DELIMITER}\n"
>>>>>>> 1e3f3756

        for page in relevant_pages:
            if isinstance(page['page'], Website) and not page['page'].fetch_failed:
                prompt += f"{page['type']}:{QUOTE_DELIMITER}Title: {page['page'].title}\nText:\n{page['page'].text}{QUOTE_DELIMITER}\n"
        return prompt

    def _infer_entity(self, brochure_prompt_part: str) -> tuple[str, str]:
        """
        Infer both the entity name and status in a single model call to reduce latency.
        Returns:
            (name, status) where status is 'company' or 'individual'.
        """
        prompt = (
            "From the following website excerpts, infer the entity name and whether it is a company or an individual. "
            "Respond strictly as JSON with keys 'name' and 'status' (status must be 'company' or 'individual').\n"
            f"{brochure_prompt_part}"
        )
        raw = self.ask(prompt)
        try:
            data = loads(raw)
            name = str(data.get("name", "")).strip() or "Unknown"
            status = str(data.get("status", "")).strip().lower()
            if status not in ("company", "individual"):
                status = "company"
            return name, status
        except Exception:
            # Fallback: use entire output as name, assume company
            return raw.strip() or "Unknown", "company"

    def _form_full_prompt(self, inferred_company_name: str, inferred_status: str) -> str:
        """
        Build the final brochure-generation prompt using the inferred entity and prior history.

        Parameters:
            inferred_company_name: The inferred entity name.
            inferred_status: Either 'company' or 'individual'.

        Returns:
            A final prompt instructing the model to produce a Markdown brochure.
        """
        full_prompt: str = (f"You are looking at a {inferred_status} called {inferred_company_name}, to whom website {self._website.website_url} belongs.\n"
                            f"Build a short brochure about the {inferred_status}. Use the information from the website that is already stored in the history.\n"
                            "Your response must be in a Markdown format.")
        return full_prompt

    def ask(self, question: str) -> str:
        """
        Send a question to the model, update chat history, and return the text output.

        Parameters:
            question: The user prompt.

        Returns:
            The model output text.
        """
        self.history_manager.add_user_message(question)
        response: Response = self._ai_api.responses.create(
            model=self.config.model_name,
            instructions=self.history_manager.system_behavior,
            input=self.history_manager.chat_history,
            reasoning={ "effort": "low" }
        )
        self.history_manager.add_assistant_message(response)
        return response.output_text    

console: Console = Console()

def display_markdown(content: str) -> None:
    """
    Render Markdown content to the console using rich.
    """
    console.print(Markdown(content))

def show_summary(summary: str) -> None:
    """
    Print a Markdown summary if provided; otherwise print a fallback message.
    """
    if summary:
        display_markdown(summary)
    else:
        console.print("No summary found.")

if __name__ == "__main__":
    website: Website = Website("<put your site address here>")
    brochure_creator: BrochureCreator = BrochureCreator(AIBrochureConfig(), website)
    brochure: str = brochure_creator.create_brochure()
    display_markdown(brochure)<|MERGE_RESOLUTION|>--- conflicted
+++ resolved
@@ -1,216 +1,210 @@
-from ai_core import AICore
-from ai_brochure_config import AIBrochureConfig
-from extractor_of_relevant_links import ExtractorOfRelevantLinks
-from website import Website
-from openai.types.responses import Response
-from rich.console import Console
-from rich.markdown import Markdown
-from requests import Session
-from concurrent.futures import ThreadPoolExecutor, as_completed
-from json import loads
-
-class BrochureCreator(AICore[str]):
-    """
-    Builds a short Markdown brochure for a company or individual by:
-    - extracting relevant links from the website,
-    - inferring the entity name and status,
-    - and prompting the model using the collected page content.
-    """
-
-    @property
-    def _website(self) -> Website:
-        """Return the main Website instance to analyze."""
-        return self.__website
-
-    @property
-    def _extractor(self) -> ExtractorOfRelevantLinks:
-        """Return the helper responsible for extracting relevant links."""
-        return self.__extractor
-
-    def __init__(self, config: AIBrochureConfig, website: Website) -> None:
-        """
-        Initialize the brochure creator with configuration and target website.
-
-        Parameters:
-            config: AI and runtime configuration.
-            website: The root website to analyze and summarize.
-        """
-        system_behavior: str = ("You are an assistant that analyzes the contents of several relevant pages from a company website "
-                                "and creates a short brochure about the company for prospective customers, investors and recruits. "
-                                "Include details of company culture, customers and careers/jobs if information is available. ")
-        super().__init__(config, system_behavior)
-        self.__website: Website = website
-        self.__extractor: ExtractorOfRelevantLinks = ExtractorOfRelevantLinks(config, website)
-
-    def create_brochure(self) -> str:
-        """
-        Create a short Markdown brochure based on the website's content.
-
-        Returns:
-            A Markdown string with the brochure, or a fallback message if no relevant pages were found.
-        """
-        relevant_pages: list[dict[str, str | Website]] = self._get_relevant_pages()
-        if not relevant_pages:
-            return "No relevant pages found to create a brochure."
-
-        brochure_prompt_part: str = self._form_brochure_prompt(relevant_pages)
-        inferred_company_name, inferred_status = self._infer_entity(brochure_prompt_part)
-
-        full_brochure_prompt: str = self._form_full_prompt(inferred_company_name, inferred_status)
-        response: str = self.ask(full_brochure_prompt)
-        return response
-
-    def _get_relevant_pages(self) -> list[dict[str, str | Website]]:
-        """
-        Resolve relevant links into Website objects using a shared session and concurrency.
-        """
-        relevant_pages: list[dict[str, str | Website]] = []
-        relevant_links: list[dict[str, str]] = self._extractor.extract_relevant_links()["links"]
-        # Limit the number of pages to fetch to keep latency and token usage reasonable.
-        MAX_PAGES: int = 6
-        links_subset = relevant_links[:MAX_PAGES]
-
-        def build_page(item: dict[str, str], session: Session) -> dict[str, str | Website] | None:
-            try:
-                url = str(item["url"])
-                page_type = str(item["type"])
-                return {"type": page_type, "page": Website(url, session=session)}
-            except Exception:
-                return None
-
-        with Session() as session, ThreadPoolExecutor(max_workers=4) as executor:
-            futures = [executor.submit(build_page, link, session) for link in links_subset]
-            for fut in as_completed(futures):
-                res = fut.result()
-                if res:
-                    relevant_pages.append(res)
-
-        return relevant_pages
-
-    def _truncate_text(self, text: str, limit: int) -> str:
-        """
-        Truncate text to 'limit' characters to reduce tokens and latency.
-        """
-        if len(text) <= limit:
-            return text
-        return text[: max(0, limit - 20)] + "... [truncated]"
-
-    def _form_brochure_prompt(self, relevant_pages: list[dict[str, str | Website]]) -> str:
-        """
-        Assemble a prompt that includes the main page and relevant pages' titles and text.
-
-        Parameters:
-            relevant_pages: List of page descriptors returned by _get_relevant_pages.
-
-        Returns:
-            A prompt string containing quoted sections per page.
-        """
-        QUOTE_DELIMITER: str = "\n\"\"\"\n"
-        MAX_MAIN_CHARS = 6000
-        MAX_PAGE_CHARS = 3000
-        prompt: str = (
-            f"Main page:{QUOTE_DELIMITER}"
-            f"Title: {self._website.title}\n"
-            f"Text:\n{self._truncate_text(self._website.text, MAX_MAIN_CHARS)}{QUOTE_DELIMITER}\n"
-        )
-
-        for page in relevant_pages:
-            if isinstance(page['page'], Website) and not page['page'].fetch_failed:
-<<<<<<< HEAD
-                prompt += (
-                    f"{page['type']}:{QUOTE_DELIMITER}"
-                    f"Title: {page['page'].title}\n"
-                    f"Text:\n{self._truncate_text(page['page'].text, MAX_PAGE_CHARS)}{QUOTE_DELIMITER}\n"
-                )
-=======
-                prompt += f"{page['type']}:{QUOTE_DELIMETER}Title: {page['page'].title}\nText:\n{page['page'].text}{QUOTE_DELIMETER}\n"
-        QUOTE_DELIMITER: str = "\n\"\"\"\n"
-        prompt: str = f"Main page:{QUOTE_DELIMITER}Title: {self._website.title}\nText:\n{self._website.text}{QUOTE_DELIMITER}\n"
->>>>>>> 1e3f3756
-
-        for page in relevant_pages:
-            if isinstance(page['page'], Website) and not page['page'].fetch_failed:
-                prompt += f"{page['type']}:{QUOTE_DELIMITER}Title: {page['page'].title}\nText:\n{page['page'].text}{QUOTE_DELIMITER}\n"
-        return prompt
-
-    def _infer_entity(self, brochure_prompt_part: str) -> tuple[str, str]:
-        """
-        Infer both the entity name and status in a single model call to reduce latency.
-        Returns:
-            (name, status) where status is 'company' or 'individual'.
-        """
-        prompt = (
-            "From the following website excerpts, infer the entity name and whether it is a company or an individual. "
-            "Respond strictly as JSON with keys 'name' and 'status' (status must be 'company' or 'individual').\n"
-            f"{brochure_prompt_part}"
-        )
-        raw = self.ask(prompt)
-        try:
-            data = loads(raw)
-            name = str(data.get("name", "")).strip() or "Unknown"
-            status = str(data.get("status", "")).strip().lower()
-            if status not in ("company", "individual"):
-                status = "company"
-            return name, status
-        except Exception:
-            # Fallback: use entire output as name, assume company
-            return raw.strip() or "Unknown", "company"
-
-    def _form_full_prompt(self, inferred_company_name: str, inferred_status: str) -> str:
-        """
-        Build the final brochure-generation prompt using the inferred entity and prior history.
-
-        Parameters:
-            inferred_company_name: The inferred entity name.
-            inferred_status: Either 'company' or 'individual'.
-
-        Returns:
-            A final prompt instructing the model to produce a Markdown brochure.
-        """
-        full_prompt: str = (f"You are looking at a {inferred_status} called {inferred_company_name}, to whom website {self._website.website_url} belongs.\n"
-                            f"Build a short brochure about the {inferred_status}. Use the information from the website that is already stored in the history.\n"
-                            "Your response must be in a Markdown format.")
-        return full_prompt
-
-    def ask(self, question: str) -> str:
-        """
-        Send a question to the model, update chat history, and return the text output.
-
-        Parameters:
-            question: The user prompt.
-
-        Returns:
-            The model output text.
-        """
-        self.history_manager.add_user_message(question)
-        response: Response = self._ai_api.responses.create(
-            model=self.config.model_name,
-            instructions=self.history_manager.system_behavior,
-            input=self.history_manager.chat_history,
-            reasoning={ "effort": "low" }
-        )
-        self.history_manager.add_assistant_message(response)
-        return response.output_text    
-
-console: Console = Console()
-
-def display_markdown(content: str) -> None:
-    """
-    Render Markdown content to the console using rich.
-    """
-    console.print(Markdown(content))
-
-def show_summary(summary: str) -> None:
-    """
-    Print a Markdown summary if provided; otherwise print a fallback message.
-    """
-    if summary:
-        display_markdown(summary)
-    else:
-        console.print("No summary found.")
-
-if __name__ == "__main__":
-    website: Website = Website("<put your site address here>")
-    brochure_creator: BrochureCreator = BrochureCreator(AIBrochureConfig(), website)
-    brochure: str = brochure_creator.create_brochure()
+from ai_core import AICore
+from ai_brochure_config import AIBrochureConfig
+from extractor_of_relevant_links import ExtractorOfRelevantLinks
+from website import Website
+from openai.types.responses import Response
+from rich.console import Console
+from rich.markdown import Markdown
+from requests import Session
+from concurrent.futures import ThreadPoolExecutor, as_completed
+from json import loads
+
+class BrochureCreator(AICore[str]):
+    """
+    Builds a short Markdown brochure for a company or individual by:
+    - extracting relevant links from the website,
+    - inferring the entity name and status,
+    - and prompting the model using the collected page content.
+    """
+
+    @property
+    def _website(self) -> Website:
+        """Return the main Website instance to analyze."""
+        return self.__website
+
+    @property
+    def _extractor(self) -> ExtractorOfRelevantLinks:
+        """Return the helper responsible for extracting relevant links."""
+        return self.__extractor
+
+    def __init__(self, config: AIBrochureConfig, website: Website) -> None:
+        """
+        Initialize the brochure creator with configuration and target website.
+
+        Parameters:
+            config: AI and runtime configuration.
+            website: The root website to analyze and summarize.
+        """
+        system_behavior: str = ("You are an assistant that analyzes the contents of several relevant pages from a company website "
+                                "and creates a short brochure about the company for prospective customers, investors and recruits. "
+                                "Include details of company culture, customers and careers/jobs if information is available. ")
+        super().__init__(config, system_behavior)
+        self.__website: Website = website
+        self.__extractor: ExtractorOfRelevantLinks = ExtractorOfRelevantLinks(config, website)
+
+    def create_brochure(self) -> str:
+        """
+        Create a short Markdown brochure based on the website's content.
+
+        Returns:
+            A Markdown string with the brochure, or a fallback message if no relevant pages were found.
+        """
+        relevant_pages: list[dict[str, str | Website]] = self._get_relevant_pages()
+        if not relevant_pages:
+            return "No relevant pages found to create a brochure."
+
+        brochure_prompt_part: str = self._form_brochure_prompt(relevant_pages)
+        inferred_company_name, inferred_status = self._infer_entity(brochure_prompt_part)
+
+        full_brochure_prompt: str = self._form_full_prompt(inferred_company_name, inferred_status)
+        response: str = self.ask(full_brochure_prompt)
+        return response
+
+    def _get_relevant_pages(self) -> list[dict[str, str | Website]]:
+        """
+        Resolve relevant links into Website objects using a shared session and concurrency.
+        """
+        relevant_pages: list[dict[str, str | Website]] = []
+        relevant_links: list[dict[str, str]] = self._extractor.extract_relevant_links()["links"]
+        # Limit the number of pages to fetch to keep latency and token usage reasonable.
+        MAX_PAGES: int = 6
+        links_subset = relevant_links[:MAX_PAGES]
+
+        def build_page(item: dict[str, str], session: Session) -> dict[str, str | Website] | None:
+            try:
+                url = str(item["url"])
+                page_type = str(item["type"])
+                return {"type": page_type, "page": Website(url, session=session)}
+            except Exception:
+                return None
+
+        with Session() as session, ThreadPoolExecutor(max_workers=4) as executor:
+            futures = [executor.submit(build_page, link, session) for link in links_subset]
+            for fut in as_completed(futures):
+                res = fut.result()
+                if res:
+                    relevant_pages.append(res)
+
+        return relevant_pages
+
+    def _truncate_text(self, text: str, limit: int) -> str:
+        """
+        Truncate text to 'limit' characters to reduce tokens and latency.
+        """
+        if len(text) <= limit:
+            return text
+        return text[: max(0, limit - 20)] + "... [truncated]"
+
+    def _form_brochure_prompt(self, relevant_pages: list[dict[str, str | Website]]) -> str:
+        """
+        Assemble a prompt that includes the main page and relevant pages' titles and text.
+
+        Parameters:
+            relevant_pages: List of page descriptors returned by _get_relevant_pages.
+
+        Returns:
+            A prompt string containing quoted sections per page.
+        """
+        QUOTE_DELIMITER: str = "\n\"\"\"\n"
+        MAX_MAIN_CHARS = 6000
+        MAX_PAGE_CHARS = 3000
+        prompt: str = (
+            f"Main page:{QUOTE_DELIMITER}"
+            f"Title: {self._website.title}\n"
+            f"Text:\n{self._truncate_text(self._website.text, MAX_MAIN_CHARS)}{QUOTE_DELIMITER}\n"
+        )
+
+        for page in relevant_pages:
+            if isinstance(page['page'], Website) and not page['page'].fetch_failed:
+                prompt += (
+                    f"{page['type']}:{QUOTE_DELIMITER}"
+                    f"Title: {page['page'].title}\n"
+                    f"Text:\n{self._truncate_text(page['page'].text, MAX_PAGE_CHARS)}{QUOTE_DELIMITER}\n"
+                )
+
+        for page in relevant_pages:
+            if isinstance(page['page'], Website) and not page['page'].fetch_failed:
+                prompt += f"{page['type']}:{QUOTE_DELIMITER}Title: {page['page'].title}\nText:\n{page['page'].text}{QUOTE_DELIMITER}\n"
+        return prompt
+
+    def _infer_entity(self, brochure_prompt_part: str) -> tuple[str, str]:
+        """
+        Infer both the entity name and status in a single model call to reduce latency.
+        Returns:
+            (name, status) where status is 'company' or 'individual'.
+        """
+        prompt = (
+            "From the following website excerpts, infer the entity name and whether it is a company or an individual. "
+            "Respond strictly as JSON with keys 'name' and 'status' (status must be 'company' or 'individual').\n"
+            f"{brochure_prompt_part}"
+        )
+        raw = self.ask(prompt)
+        try:
+            data = loads(raw)
+            name = str(data.get("name", "")).strip() or "Unknown"
+            status = str(data.get("status", "")).strip().lower()
+            if status not in ("company", "individual"):
+                status = "company"
+            return name, status
+        except Exception:
+            # Fallback: use entire output as name, assume company
+            return raw.strip() or "Unknown", "company"
+
+    def _form_full_prompt(self, inferred_company_name: str, inferred_status: str) -> str:
+        """
+        Build the final brochure-generation prompt using the inferred entity and prior history.
+
+        Parameters:
+            inferred_company_name: The inferred entity name.
+            inferred_status: Either 'company' or 'individual'.
+
+        Returns:
+            A final prompt instructing the model to produce a Markdown brochure.
+        """
+        full_prompt: str = (f"You are looking at a {inferred_status} called {inferred_company_name}, to whom website {self._website.website_url} belongs.\n"
+                            f"Build a short brochure about the {inferred_status}. Use the information from the website that is already stored in the history.\n"
+                            "Your response must be in a Markdown format.")
+        return full_prompt
+
+    def ask(self, question: str) -> str:
+        """
+        Send a question to the model, update chat history, and return the text output.
+
+        Parameters:
+            question: The user prompt.
+
+        Returns:
+            The model output text.
+        """
+        self.history_manager.add_user_message(question)
+        response: Response = self._ai_api.responses.create(
+            model=self.config.model_name,
+            instructions=self.history_manager.system_behavior,
+            input=self.history_manager.chat_history,
+            reasoning={ "effort": "low" }
+        )
+        self.history_manager.add_assistant_message(response)
+        return response.output_text    
+
+console: Console = Console()
+
+def display_markdown(content: str) -> None:
+    """
+    Render Markdown content to the console using rich.
+    """
+    console.print(Markdown(content))
+
+def show_summary(summary: str) -> None:
+    """
+    Print a Markdown summary if provided; otherwise print a fallback message.
+    """
+    if summary:
+        display_markdown(summary)
+    else:
+        console.print("No summary found.")
+
+if __name__ == "__main__":
+    website: Website = Website("<put your site address here>")
+    brochure_creator: BrochureCreator = BrochureCreator(AIBrochureConfig(), website)
+    brochure: str = brochure_creator.create_brochure()
     display_markdown(brochure)